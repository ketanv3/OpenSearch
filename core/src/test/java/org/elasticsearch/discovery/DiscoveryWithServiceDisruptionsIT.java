--- conflicted
+++ resolved
@@ -1243,13 +1243,8 @@
     @Test
     public void testIndicesDeleted() throws Exception {
         configureUnicastCluster(3, null, 2);
-<<<<<<< HEAD
-        Future<List<String>> masterNodes = internalCluster().startMasterOnlyNodesAsync(2);
-        Future<String> dataNode = internalCluster().startDataOnlyNodeAsync();
-=======
         InternalTestCluster.Async<List<String>> masterNodes= internalCluster().startMasterOnlyNodesAsync(2);
         InternalTestCluster.Async<String> dataNode = internalCluster().startDataOnlyNodeAsync();
->>>>>>> b4adad7c
         dataNode.get();
         masterNodes.get();
         ensureStableCluster(3);
