--- conflicted
+++ resolved
@@ -60,22 +60,6 @@
             deleteRequest.consistencyLevel(WriteConsistencyLevel.fromString(consistencyLevel));
         }
 
-<<<<<<< HEAD
-        client.delete(deleteRequest, new RestBuilderListener<DeleteResponse>(channel) {
-            @Override
-            public RestResponse buildResponse(DeleteResponse result, XContentBuilder builder) throws Exception {
-                builder.startObject();
-                result.toXContent(builder, request);
-                builder.endObject();
-                RestStatus status = result.getShardInfo().status();
-                if (!result.isFound()) {
-                    status = NOT_FOUND;
-                }
-                return new BytesRestResponse(status, builder);
-            }
-        });
-=======
         client.delete(deleteRequest, new RestStatusToXContentListener<>(channel));
->>>>>>> fafeb3ab
     }
 }