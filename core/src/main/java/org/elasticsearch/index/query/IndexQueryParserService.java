/*
 * Licensed to Elasticsearch under one or more contributor
 * license agreements. See the NOTICE file distributed with
 * this work for additional information regarding copyright
 * ownership. Elasticsearch licenses this file to you under
 * the Apache License, Version 2.0 (the "License"); you may
 * not use this file except in compliance with the License.
 * You may obtain a copy of the License at
 *
 *    http://www.apache.org/licenses/LICENSE-2.0
 *
 * Unless required by applicable law or agreed to in writing,
 * software distributed under the License is distributed on an
 * "AS IS" BASIS, WITHOUT WARRANTIES OR CONDITIONS OF ANY
 * KIND, either express or implied.  See the License for the
 * specific language governing permissions and limitations
 * under the License.
 */

package org.elasticsearch.index.query;

import org.apache.lucene.search.Query;
import org.apache.lucene.util.CloseableThreadLocal;
import org.elasticsearch.Version;
import org.elasticsearch.action.support.IndicesOptions;
import org.elasticsearch.client.Client;
import org.elasticsearch.cluster.ClusterService;
import org.elasticsearch.cluster.metadata.IndexNameExpressionResolver;
import org.elasticsearch.common.Nullable;
import org.elasticsearch.common.ParseFieldMatcher;
import org.elasticsearch.common.ParsingException;
import org.elasticsearch.common.bytes.BytesReference;
import org.elasticsearch.common.inject.Inject;
import org.elasticsearch.common.lucene.search.Queries;
import org.elasticsearch.common.regex.Regex;
import org.elasticsearch.common.settings.Settings;
import org.elasticsearch.common.xcontent.XContentFactory;
import org.elasticsearch.common.xcontent.XContentHelper;
import org.elasticsearch.common.xcontent.XContentParser;
import org.elasticsearch.index.AbstractIndexComponent;
import org.elasticsearch.index.Index;
import org.elasticsearch.index.analysis.AnalysisService;
import org.elasticsearch.index.cache.IndexCache;
import org.elasticsearch.index.cache.bitset.BitsetFilterCache;
import org.elasticsearch.index.fielddata.IndexFieldDataService;
import org.elasticsearch.index.mapper.MapperService;
import org.elasticsearch.index.mapper.internal.AllFieldMapper;
import org.elasticsearch.index.query.support.InnerHitsQueryParserHelper;
import org.elasticsearch.index.settings.IndexSettings;
import org.elasticsearch.index.similarity.SimilarityService;
import org.elasticsearch.indices.query.IndicesQueriesRegistry;
import org.elasticsearch.script.ScriptService;

import java.io.IOException;

public class IndexQueryParserService extends AbstractIndexComponent {

    public static final String DEFAULT_FIELD = "index.query.default_field";
    public static final String QUERY_STRING_LENIENT = "index.query_string.lenient";
    public static final String QUERY_STRING_ANALYZE_WILDCARD = "indices.query.query_string.analyze_wildcard";
    public static final String QUERY_STRING_ALLOW_LEADING_WILDCARD = "indices.query.query_string.allowLeadingWildcard";
    public static final String PARSE_STRICT = "index.query.parse.strict";
    public static final String ALLOW_UNMAPPED = "index.query.parse.allow_unmapped_fields";
    private final InnerHitsQueryParserHelper innerHitsQueryParserHelper;

    private CloseableThreadLocal<QueryShardContext> cache = new CloseableThreadLocal<QueryShardContext>() {
        @Override
        protected QueryShardContext initialValue() {
            return new QueryShardContext(index, IndexQueryParserService.this);
        }
    };

    final AnalysisService analysisService;

    final ScriptService scriptService;

    final MapperService mapperService;

    final SimilarityService similarityService;

    final IndexCache indexCache;

    protected IndexFieldDataService fieldDataService;

    final ClusterService clusterService;

    final IndexNameExpressionResolver indexNameExpressionResolver;

    final BitsetFilterCache bitsetFilterCache;

    private final IndicesQueriesRegistry indicesQueriesRegistry;

    private final String defaultField;
    private final boolean queryStringLenient;
    private final boolean queryStringAnalyzeWildcard;
    private final boolean queryStringAllowLeadingWildcard;
    private final ParseFieldMatcher parseFieldMatcher;
    private final boolean defaultAllowUnmappedFields;
    private final Client client;

    @Inject
    public IndexQueryParserService(Index index, @IndexSettings Settings indexSettings, Settings settings,
                                   IndicesQueriesRegistry indicesQueriesRegistry,
                                   ScriptService scriptService, AnalysisService analysisService,
                                   MapperService mapperService, IndexCache indexCache, IndexFieldDataService fieldDataService,
                                   BitsetFilterCache bitsetFilterCache,
                                   @Nullable SimilarityService similarityService, ClusterService clusterService,
                                   IndexNameExpressionResolver indexNameExpressionResolver,
                                   InnerHitsQueryParserHelper innerHitsQueryParserHelper, Client client) {
        super(index, indexSettings);
        this.scriptService = scriptService;
        this.analysisService = analysisService;
        this.mapperService = mapperService;
        this.similarityService = similarityService;
        this.indexCache = indexCache;
        this.fieldDataService = fieldDataService;
        this.bitsetFilterCache = bitsetFilterCache;
        this.clusterService = clusterService;
        this.indexNameExpressionResolver = indexNameExpressionResolver;

        this.defaultField = indexSettings.get(DEFAULT_FIELD, AllFieldMapper.NAME);
        this.queryStringLenient = indexSettings.getAsBoolean(QUERY_STRING_LENIENT, false);
        this.queryStringAnalyzeWildcard = settings.getAsBoolean(QUERY_STRING_ANALYZE_WILDCARD, false);
        this.queryStringAllowLeadingWildcard = settings.getAsBoolean(QUERY_STRING_ALLOW_LEADING_WILDCARD, true);
        this.parseFieldMatcher = new ParseFieldMatcher(indexSettings);
        this.defaultAllowUnmappedFields = indexSettings.getAsBoolean(ALLOW_UNMAPPED, true);
        this.indicesQueriesRegistry = indicesQueriesRegistry;
        this.innerHitsQueryParserHelper = innerHitsQueryParserHelper;
        this.client = client;
    }

    public void close() {
        cache.close();
    }

    public String defaultField() {
        return this.defaultField;
    }

    public boolean queryStringAnalyzeWildcard() {
        return this.queryStringAnalyzeWildcard;
    }

    public boolean queryStringAllowLeadingWildcard() {
        return this.queryStringAllowLeadingWildcard;
    }

    public boolean queryStringLenient() {
        return this.queryStringLenient;
    }

    public IndicesQueriesRegistry indicesQueriesRegistry() {
        return indicesQueriesRegistry;
    }

    public ParsedQuery parse(QueryBuilder<?> queryBuilder) {
        QueryShardContext context = cache.get();
        context.reset();
        context.parseFieldMatcher(parseFieldMatcher);
        try {
            return innerParse(context, queryBuilder);
        } catch (ParsingException e) {
            throw e;
        } catch (Exception e) {
            throw new QueryShardException(context, "failed to create query: {}", e, queryBuilder);
        }
    }

    private static ParsedQuery innerParse(QueryShardContext context, QueryBuilder<?> queryBuilder) throws IOException, QueryShardException {
        Query query = queryBuilder.toQuery(context);
        if (query == null) {
            query = Queries.newMatchNoDocsQuery();
        }
        return new ParsedQuery(query, context.copyNamedQueries());
    }

    public ParsedQuery parse(BytesReference source) {
        QueryShardContext context = cache.get();
        XContentParser parser = null;
        try {
            parser = XContentFactory.xContent(source).createParser(source);
            return innerParse(context, parser);
        } catch (ParsingException e) {
            throw e;
        } catch (Exception e) {
            throw new ParsingException(parser == null ? null : parser.getTokenLocation(), "Failed to parse", e);
        } finally {
            if (parser != null) {
                parser.close();
            }
        }
    }

    public ParsedQuery parse(XContentParser parser) {
        try {
            return innerParse(cache.get(), parser);
        } catch(IOException e) {
            throw new ParsingException(parser.getTokenLocation(), "Failed to parse", e);
        }
    }

    /**
     * Parses an inner filter, returning null if the filter should be ignored.
     */
    @Nullable
    public ParsedQuery parseInnerFilter(XContentParser parser) throws IOException {
        QueryShardContext context = cache.get();
        context.reset(parser);
        try {
            context.parseFieldMatcher(parseFieldMatcher);
            Query filter = context.parseContext().parseInnerQueryBuilder().toFilter(context);
            if (filter == null) {
                return null;
            }
            return new ParsedQuery(filter, context.copyNamedQueries());
        } finally {
            context.reset(null);
        }
    }

    public QueryShardContext getShardContext() {
        return cache.get();
    }

    public boolean defaultAllowUnmappedFields() {
        return defaultAllowUnmappedFields;
    }

    /**
     * @return The lowest node version in the cluster when the index was created or <code>null</code> if that was unknown
     */
    public Version getIndexCreatedVersion() {
        return Version.indexCreated(indexSettings);
    }

    /**
     * Selectively parses a query from a top level query or query_binary json field from the specified source.
     */
    public ParsedQuery parseQuery(BytesReference source) {
        XContentParser parser = null;
        try {
            parser = XContentHelper.createParser(source);
            ParsedQuery parsedQuery = null;
            for (XContentParser.Token token = parser.nextToken(); token != XContentParser.Token.END_OBJECT; token = parser.nextToken()) {
                if (token == XContentParser.Token.FIELD_NAME) {
                    String fieldName = parser.currentName();
                    if ("query".equals(fieldName)) {
                        parsedQuery = parse(parser);
                    } else if ("query_binary".equals(fieldName) || "queryBinary".equals(fieldName)) {
                        byte[] querySource = parser.binaryValue();
                        XContentParser qSourceParser = XContentFactory.xContent(querySource).createParser(querySource);
                        parsedQuery = parse(qSourceParser);
                    } else {
                        throw new ParsingException(parser.getTokenLocation(), "request does not support [" + fieldName + "]");
                    }
                }
            }
            if (parsedQuery == null) {
                throw new ParsingException(parser.getTokenLocation(), "Required query is missing");
            }
            return parsedQuery;
        } catch (ParsingException | QueryShardException e) {
            throw e;
        } catch (Throwable e) {
            throw new ParsingException(parser == null ? null : parser.getTokenLocation(), "Failed to parse", e);
        }
    }

    private ParsedQuery innerParse(QueryShardContext context, XContentParser parser) throws IOException, QueryShardException {
        context.reset(parser);
        try {
            context.parseFieldMatcher(parseFieldMatcher);
<<<<<<< HEAD
            Query query = context.parseContext().parseInnerQueryBuilder().toQuery(context);
        if (query == null) {
            query = Queries.newMatchNoDocsQuery();
        }
        return new ParsedQuery(query, context.copyNamedQueries());
=======
            Query query = parseInnerQuery(context);
            return new ParsedQuery(query, context.copyNamedQueries());
>>>>>>> e8653f51
        } finally {
            context.reset(null);
        }
    }

    public Query parseInnerQuery(QueryShardContext context) throws IOException {
        return toQuery(context.parseContext().parseInnerQueryBuilder(), context);
    }

    public ParsedQuery toQuery(QueryBuilder<?> queryBuilder) {
        QueryShardContext context = cache.get();
        context.reset();
        context.parseFieldMatcher(parseFieldMatcher);
        try {
            Query query = toQuery(queryBuilder, context);
            return new ParsedQuery(query, context.copyNamedQueries());
        } catch(QueryShardException | ParsingException e ) {
            throw e;
        } catch(Exception e) {
            throw new QueryShardException(context, "failed to create query: {}", e, queryBuilder);
        } finally {
            context.reset();
        }
    }

    private static Query toQuery(QueryBuilder<?> queryBuilder, QueryShardContext context) throws IOException {
        Query query = queryBuilder.toQuery(context);
        if (query == null) {
            query = Queries.newMatchNoDocsQuery();
        }
        return query;
    }

    public ParseFieldMatcher parseFieldMatcher() {
        return parseFieldMatcher;
    }

    public boolean matchesIndices(String... indices) {
        final String[] concreteIndices = indexNameExpressionResolver.concreteIndices(clusterService.state(), IndicesOptions.lenientExpandOpen(), indices);
        for (String index : concreteIndices) {
            if (Regex.simpleMatch(index, this.index.name())) {
                return true;
            }
        }
        return false;
    }

    public InnerHitsQueryParserHelper getInnerHitsQueryParserHelper() {
        return innerHitsQueryParserHelper;
    }

    public Client getClient() {
        return client;
    }
}<|MERGE_RESOLUTION|>--- conflicted
+++ resolved
@@ -270,16 +270,8 @@
         context.reset(parser);
         try {
             context.parseFieldMatcher(parseFieldMatcher);
-<<<<<<< HEAD
-            Query query = context.parseContext().parseInnerQueryBuilder().toQuery(context);
-        if (query == null) {
-            query = Queries.newMatchNoDocsQuery();
-        }
-        return new ParsedQuery(query, context.copyNamedQueries());
-=======
             Query query = parseInnerQuery(context);
             return new ParsedQuery(query, context.copyNamedQueries());
->>>>>>> e8653f51
         } finally {
             context.reset(null);
         }
@@ -287,7 +279,7 @@
 
     public Query parseInnerQuery(QueryShardContext context) throws IOException {
         return toQuery(context.parseContext().parseInnerQueryBuilder(), context);
-    }
+            }
 
     public ParsedQuery toQuery(QueryBuilder<?> queryBuilder) {
         QueryShardContext context = cache.get();
