--- conflicted
+++ resolved
@@ -64,13 +64,10 @@
     private static final Automaton READ_CCR_AUTOMATON = patterns(ClusterStateAction.NAME, HasPrivilegesAction.NAME);
     private static final Automaton MANAGE_ILM_AUTOMATON = patterns("cluster:admin/ilm/*");
     private static final Automaton READ_ILM_AUTOMATON = patterns(GetLifecycleAction.NAME, GetStatusAction.NAME);
-<<<<<<< HEAD
-    private static final Automaton MANAGE_ENRICH_AUTOMATON = patterns("cluster:admin/xpack/enrich/*");
-=======
     private static final Automaton MANAGE_SLM_AUTOMATON =
         patterns("cluster:admin/slm/*", StartILMAction.NAME, StopILMAction.NAME, GetStatusAction.NAME);
     private static final Automaton READ_SLM_AUTOMATON = patterns(GetSnapshotLifecycleAction.NAME, GetStatusAction.NAME);
->>>>>>> 383d7b77
+    private static final Automaton MANAGE_ENRICH_AUTOMATON = patterns("cluster:admin/xpack/enrich/*");
 
     public static final ClusterPrivilege NONE =                  new ClusterPrivilege("none",                Automatons.EMPTY);
     public static final ClusterPrivilege ALL =                   new ClusterPrivilege("all",                 ALL_CLUSTER_AUTOMATON);
@@ -102,12 +99,9 @@
     public static final ClusterPrivilege CREATE_SNAPSHOT =       new ClusterPrivilege("create_snapshot", CREATE_SNAPSHOT_AUTOMATON);
     public static final ClusterPrivilege MANAGE_ILM =            new ClusterPrivilege("manage_ilm", MANAGE_ILM_AUTOMATON);
     public static final ClusterPrivilege READ_ILM =              new ClusterPrivilege("read_ilm", READ_ILM_AUTOMATON);
-<<<<<<< HEAD
-    public static final ClusterPrivilege MANAGE_ENRICH =         new ClusterPrivilege("manage_enrich", MANAGE_ENRICH_AUTOMATON);
-=======
     public static final ClusterPrivilege MANAGE_SLM =            new ClusterPrivilege("manage_slm", MANAGE_SLM_AUTOMATON);
     public static final ClusterPrivilege READ_SLM =              new ClusterPrivilege("read_slm", READ_SLM_AUTOMATON);
->>>>>>> 383d7b77
+    public static final ClusterPrivilege MANAGE_ENRICH =         new ClusterPrivilege("manage_enrich", MANAGE_ENRICH_AUTOMATON);
 
     public static final Predicate<String> ACTION_MATCHER = ClusterPrivilege.ALL.predicate();
 
@@ -138,12 +132,9 @@
             .put("create_snapshot", CREATE_SNAPSHOT)
             .put("manage_ilm", MANAGE_ILM)
             .put("read_ilm", READ_ILM)
-<<<<<<< HEAD
-            .put("manage_enrich", MANAGE_ENRICH)
-=======
             .put("manage_slm", MANAGE_SLM)
             .put("read_slm", READ_SLM)
->>>>>>> 383d7b77
+            .put("manage_enrich", MANAGE_ENRICH)
             .immutableMap();
 
     private static final ConcurrentHashMap<Set<String>, ClusterPrivilege> CACHE = new ConcurrentHashMap<>();
